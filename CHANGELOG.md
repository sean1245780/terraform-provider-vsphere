<<<<<<< HEAD

## 1.24.4 (UNRELEASED)

IMPROVEMENTS:
* `resource/vm`: Added `replace_trigger` to support replacement of vms based external changes such as cloud_init ([#1190](https://github.com/hashicorp/terraform-provider-vsphere/issues/1190))

## 1.24.3 (December 14, 2020)´
=======
## 1.26.0 (April 20, 2021)

BUG FIXES:
* Minor fixes of issues that came up during testing against vSphere 7.0
* Change the way we set the timeout for maintenance mode ([#1392](https://github.com/hashicorp/terraform-provider-vsphere/pull/1392)) 

IMPROVEMENTS:
* `provider`: vSphere 7 compatibility validation ([#1381](https://github.com/hashicorp/terraform-provider-vsphere/pull/1381))
* `resource/vm`: Allow hardware version up to 19 ([#1391](https://github.com/hashicorp/terraform-provider-vsphere/pull/1391))

## 1.25.0 (March 17, 2021)

BUG FIXES:
* `resource/vsphere_entity_permissions`: Sorting permission objects on username/groupname before storing. ([#1311](https://github.com/hashicorp/terraform-provider-vsphere/pull/1311))
* `resource/vm`: Limit netmask length for ipv4 and ipv6 netmasks. ([#1321](https://github.com/hashicorp/terraform-provider-vsphere/pull/1321))
* `resource/vm`: Fix missing vApp properties. ([#1322](https://github.com/hashicorp/terraform-provider-vsphere/pull/1322))

FEATURES:
* `data/vsphere_ovf_vm_template`: Created data source OVF VM Template. This new data source allows `vsphere_virtual_machine` to be created by its exported attributes. See PR for more details. ([#1339](https://github.com/hashicorp/terraform-provider-vsphere/pull/1339))

IMPROVEMENTS:
* `resource/distributed_virtual_switch`: Allow vsphere 7. ([#1363](https://github.com/hashicorp/terraform-provider-vsphere/pull/1363))
* `provider`: Bump Go to version 1.16. ([#1365](https://github.com/hashicorp/terraform-provider-vsphere/pull/1365))

## 1.24.3 (December 14, 2020)
>>>>>>> 37fd52c4

BUG FIXES:
* `resource/vm`: Support for no disks in config ([#1241](https://github.com/hashicorp/terraform-provider-vsphere/pull/1241))
* `resource/vm`: Make API timeout configurable when building VMs ([#1278](https://github.com/hashicorp/terraform-provider-vsphere/pull/1278))

## 1.24.2 (October 16, 2020)

BUG FIXES:
* `resource/vm`: Prevent guest_id nil condition. ([#1234](https://github.com/hashicorp/terraform-provider-vsphere/pull/1234))

## 1.24.1 (October 07, 2020)

IMPROVEMENTS:
* `data/content_library_item`: Add `type` to content library item data source. ([#1184](https://github.com/hashicorp/terraform-provider-vsphere/pull/1184))
* `resource/virtual_switch`: Fix port group resource to enable LACP in virtual switch only. ([#1214](https://github.com/hashicorp/terraform-provider-vsphere/pull/1214))
* `resource/distributed_port_group`: Import distributed port group using MOID. ([#1208](https://github.com/hashicorp/terraform-provider-vsphere/pull/1208))
* `resource/host_port_group`: Add support for importing. ([#1194](https://github.com/hashicorp/terraform-provider-vsphere/pull/1194))
* `resource/VM`: Allow more config options to be changed from OVF. ([#1218](https://github.com/hashicorp/terraform-provider-vsphere/pull/1218))
* `resource/VM`: Convert folder path to MOID. ([#1207](https://github.com/hashicorp/terraform-provider-vsphere/pull/1207))

BUG FIXES:
* `resource/datastore_cluster`: Fix missing field in import. ([#1203](https://github.com/hashicorp/terraform-provider-vsphere/pull/1203))
* `resource/VM`: Change default OS method on bare VMs. ([#1217](https://github.com/hashicorp/terraform-provider-vsphere/pull/1217))
* `resource/VM`: Read virtual machine after clone and OVF/OVA deploy. ([#1221](https://github.com/hashicorp/terraform-provider-vsphere/pull/1221))

## 1.24.0 (September 02, 2020)

BUG FIXES:
* `resource/vm`: Skip SCSI controller check when empty. ([#1179](https://github.com/hashicorp/terraform-provider-vsphere/pull/1179))
* `resource/vm`: Make storage_policy_id computed to prevent flapping when unset. ([#1185](https://github.com/hashicorp/terraform-provider-vsphere/pull/1185))
* `resource/vm`: Ignore nil objects in host network on read. ([#1186](https://github.com/hashicorp/terraform-provider-vsphere/pull/1186))
* `resource/vm`: Keep progress channel open when deploying an OVF. ([#1187](https://github.com/hashicorp/terraform-provider-vsphere/pull/1187))
* `resource/vm`: Set SCSI controller type to unknown when nil. ([#1188](https://github.com/hashicorp/terraform-provider-vsphere/pull/1188))

IMPROVEMENTS:
* `resource/content_library_item`: Add local upload, OVA, and vm-template 
  sources. ([#1196](https://github.com/hashicorp/terraform-provider-vsphere/pull/1196))
* `resource/content_library`: Subscription and publication support. ([#1197](https://github.com/hashicorp/terraform-provider-vsphere/pull/1197))
* `resource/vm`: Content library vm-template, disk type, and vApp property 
  support. ([#1198](https://github.com/hashicorp/terraform-provider-vsphere/pull/1198))

## 1.23.0 (August 21, 2020)

BUG FIXES:
* `resource/vnic`: Fix missing fields on vnic import. ([#1162](https://github.com/hashicorp/terraform-provider-vsphere/pull/1162))
* `resource/virtual_machine`: Ignore thin_provisioned and eagerly_scrub during DiskPostCloneOperation. ([#1161](https://github.com/hashicorp/terraform-provider-vsphere/pull/1161))
* `resource/virtual_machine`: Fix SetHardwareOptions to fetch the hardware version from QueryConfigOption. ([#1159](https://github.com/hashicorp/terraform-provider-vsphere/pull/1159))

IMPROVEMENTS:
* `resource/virtual_machine`: Allow performing a linked-clone from a template. ([#1158](https://github.com/hashicorp/terraform-provider-vsphere/pull/1158))
* `data/virtual_machine`: Merge the virtual machine configuration schema. ([#1157](https://github.com/hashicorp/terraform-provider-vsphere/pull/1157))

## 1.22.0 (August 07, 2020)

FEATURES:
* `resource/compute_cluster`: Basic vSAN support on compute clusters. ([#1151](https://github.com/hashicorp/terraform-provider-vsphere/pull/1151))
* `resource/role`: Resource and data source to create and manage vSphere roles. ([#1144](https://github.com/hashicorp/terraform-provider-vsphere/pull/1144))
* `resource/entity_permission`: Resource to create and manage vSphere permissions. ([#1144](https://github.com/hashicorp/terraform-provider-vsphere/pull/1144))
* `data/entity_permission`: Data source to acquire ESXi host thumbprints . ([#1142](https://github.com/hashicorp/terraform-provider-vsphere/pull/1142))

## 1.21.1 (July 20, 2020)
BUG FIXES:
* `resource/vm`: Set guest_id before customization. ([#1139](https://github.com/hashicorp/terraform-provider-vsphere/pull/1139))

## 1.21.0 (June 30, 2020)
FEATURES:
* `resource/vm`: Support for SATA and IDE disks. ([#1118](https://github.com/hashicorp/terraform-provider-vsphere/pull/1118))

## 1.20.0 (June 23, 2020)

FEATURES:
* `resource/vm`: Add support for OVA deployment. ([#1105](https://github.com/hashicorp/terraform-provider-vsphere/pull/1105))

BUG FIXES:
* `resource/vm`: Delete disks on destroy when deployed from OVA/OVF. ([#1106](https://github.com/hashicorp/terraform-provider-vsphere/pull/1106))
* `resource/vm`: Skip PCI passthrough operations if there are no changes. ([#1112](https://github.com/hashicorp/terraform-provider-vsphere/pull/1112))

## 1.19.0 (June 16, 2020)

FEATURES:
* `data/dynamic`: Data source which can be used to match any tagged managed object. ([#1103](https://github.com/hashicorp/terraform-provider-vsphere/pull/1103))
* `resource/vm_storage_policy_profile`: A resource for tag based storage placement.
  policies management. ([#1094](https://github.com/hashicorp/terraform-provider-vsphere/pull/1094))
* `resource/virtual_machine`: Add support for PCI passthrough devices on virtual
  machines. ([#1099](https://github.com/hashicorp/terraform-provider-vsphere/pull/1099))
* `data/host_pci_device`: Data source which will locate the address of a PCI
  device on a host. ([#1099](https://github.com/hashicorp/terraform-provider-vsphere/pull/1099))

## 1.18.3 (June 01, 2020)

IMPROVEMENTS:
* `resource/custom_attribute`: Fix id in error message when category is 
  missing. ([#1088](https://github.com/hashicorp/terraform-provider-vsphere/pull/1088))
* `resource/virtual_machine`: Add vApp properties with OVF deployment. ([#1082](https://github.com/hashicorp/terraform-provider-vsphere/pull/1082))

## 1.18.2 (May 22, 2020)

IMPROVEMENTS:
* `resource/host` & `resource/compute_cluster`: Add arguments for specifying 
  if cluster management should be handled in `host` or `compute_cluster` 
  resource. ([#1085](https://github.com/hashicorp/terraform-provider-vsphere/pull/1085))
* `resource/virtual_machine`: Handle OVF argument validation during VM 
  creation. ([#1084](https://github.com/hashicorp/terraform-provider-vsphere/pull/1084))
* `resource/host`: Disconnect rather than entering maintenance mode when 
  deleting. ([#1083](https://github.com/hashicorp/terraform-provider-vsphere/pull/1083)) 


## 1.18.1 (May 12, 2020)

BUG FIXES:
* `resource/virtual_machine`: Skip unexpected NIC entries. ([#1067](https://github.com/hashicorp/terraform-provider-vsphere/pull/1067))
* Respect `session_persistence` for REST sessions. ([#1077](https://github.com/hashicorp/terraform-provider-vsphere/pull/1077))

## 1.18.0 (May 04, 2020)

FEATURES:
* `resource/virtual_machine`: Allow users to deploy OVF templates from both 
  from local system and remote URL. ([#1052](https://github.com/hashicorp/terraform-provider-vsphere/pull/1052))

## 1.17.4 (April 29, 2020)

IMPROVEMENTS:
* `resource/virtual_machine`: Mark `product_key` as sensitive. ([#1045](https://github.com/hashicorp/terraform-provider-vsphere/pull/1045))
* `resource/virtual_machine`: Increase max `hardware_version` for vSphere v7.0. ([#1056](https://github.com/hashicorp/terraform-provider-vsphere/pull/1056))

BUG FIXES:
* `resource/virtual_machine`: Fix to disk bus sorting. ([#1039](https://github.com/hashicorp/terraform-provider-vsphere/pull/1039))
* `resource/virtual_machine`: Only include `hardware_version` in CreateSpecs. ([#1055](https://github.com/hashicorp/terraform-provider-vsphere/pull/1055))

## 1.17.3 (April 22, 2020)


IMPROVEMENTS:
* Use built in session persistence in govmomi. ([#1050](https://github.com/hashicorp/terraform-provider-vsphere/pull/1050))

## 1.17.2 (April 13, 2020)

IMPROVEMENTS:
* `resource/virtual_disk`: Support VMDK files. ([#987](https://github.com/hashicorp/terraform-provider-vsphere/pull/987))

BUG FIXES:
* `resource/virtual_machine`: Fix disk controller sorting. ([#1032](https://github.com/hashicorp/terraform-provider-vsphere/pull/1032))

## 1.17.1 (April 07, 2020)

IMPROVEMENTS:
* `resource/virtual_machine`: Add support for hardware version tracking and
  upgrading. ([#1020](https://github.com/hashicorp/terraform-provider-vsphere/pull/1020))
* `data/vsphere_network`: Handle cases of network port groups with same name
  using `distributed_virtual_switch_uuid`. ([#1001](https://github.com/hashicorp/terraform-provider-vsphere/pull/1001))

BUG FIXES:
* `resource/virtual_machine`: Fix working with orphaned devices. ([#1005](https://github.com/hashicorp/terraform-provider-vsphere/pull/1005))
* `resource/virtual_machine`: Ignore `guest_id` with content library. ([#1014](https://github.com/hashicorp/terraform-provider-vsphere/pull/1014))

## 1.17.0 (March 23, 2020)

FEATURES:
* **New Data Source:** `content_library` ([#985](https://github.com/hashicorp/terraform-provider-vsphere/pull/985))
* **New Data Source:** `content_library_item` ([#985](https://github.com/hashicorp/terraform-provider-vsphere/pull/985))
* **New Resource:** `content_library` ([#985](https://github.com/hashicorp/terraform-provider-vsphere/pull/985))
* **New Resource:** `content_library_item` ([#985](https://github.com/hashicorp/terraform-provider-vsphere/pull/985))

IMPROVEMENTS:
* `resource/virtual_machine`: Add `poweron_timeout` option for the amount of 
  time to give a VM to power on. ([#990](https://github.com/hashicorp/terraform-provider-vsphere/pull/990))

## 1.16.2 (March 04, 2020)

IMPROVEMENTS:
* `resource/virtual_machine`: Optimize OS family query. ([#959](https://github.com/hashicorp/terraform-provider-vsphere/pull/959))
* Migrate provider to Terraform plugin SDK. ([#982](https://github.com/hashicorp/terraform-provider-vsphere/pull/982))

## 1.16.1 (February 06, 2020)

BUG FIXES:
* `resource/virtual_machine`: Set `storage_policy_id` based off of VM rather
  than template. ([#970](https://github.com/hashicorp/terraform-provider-vsphere/pull/970))

## 1.16.0 (February 04, 2020)

FEATURES:
* **New Data Source:** `storage_policy` ([#881](https://github.com/hashicorp/terraform-provider-vsphere/pull/881))

IMPROVEMENTS:
* Switch to govmomi REST client ([#955](https://github.com/hashicorp/terraform-provider-vsphere/pull/955))
* Add storage policy to `virtual_machine` resource. ** Requires `profile-driven 
  storage` permissions for Terraform user. ([#881](https://github.com/hashicorp/terraform-provider-vsphere/pull/881))

## 1.15.0 (January 23, 2020)

IMPROVEMENTS:
* `resource/virtual_machine`: Do not throw error when disk path is not known
  yet. ([#944](https://github.com/hashicorp/terraform-provider-vsphere/pull/944))

BUG FIXES:
* `resource/virtual_machine`: Do not set datastoreID in RelocateSpec when
  datastore_cluster is set. ([#933](https://github.com/hashicorp/terraform-provider-vsphere/pull/933))
* `resource/vapp_container`: Fix handling of child vApp containers. ([#941](https://github.com/hashicorp/terraform-provider-vsphere/pull/941))
* `resource/virtual_disk`: Enforce .vmdk suffix on `vmdk_path`. ([#942](https://github.com/hashicorp/terraform-provider-vsphere/pull/942))

## 1.14.0 (December 18, 2019)

IMPROVEMENTS
* `resource/host` Add details to error messages. ([#850](https://github.com/hashicorp/terraform-provider-vsphere/pull/850))
* `resource/virtual_machine`: Pick default datastore for extra disks. ([#897](https://github.com/hashicorp/terraform-provider-vsphere/pull/897))
* `resource/virtual_machine`: Extend `ignored_guest_ips` to support CIDR. ([#841](https://github.com/hashicorp/terraform-provider-vsphere/pull/841))

FEATURES:
* **New Resource:** `vsphere_vnic` ([#876](https://github.com/hashicorp/terraform-provider-vsphere/pull/876))

BUG FIXES:
* `resource/virtual_machine`: Allow blank networkID in order to support cloning
 into clusters that do not include the source network. ([#787](https://github.com/hashicorp/terraform-provider-vsphere/pull/787))
* `resource/host`: Properly handle situation where NIC teaming policy is `nil`. ([#889](https://github.com/hashicorp/terraform-provider-vsphere/pull/889))
* Limit scope when listing network interfaces. ([#840](https://github.com/hashicorp/terraform-provider-vsphere/pull/840))
* `resource/compute_cluster`: Set HA Admission Control Failure to `off` before deleting. ([#891](https://github.com/hashicorp/terraform-provider-vsphere/pull/891))
* `resource/virtual_machine_snapshot`: Fix typo in error condition. ([#906](https://github.com/hashicorp/terraform-provider-vsphere/pull/906))
* `tags`: Return matched tag rather than last tag in list. ([#910](https://github.com/hashicorp/terraform-provider-vsphere/pull/910))
* `resource/virtual_machine`: Unmount ISO when switching CDROM backends. ([#920](https://github.com/hashicorp/terraform-provider-vsphere/pull/920))
* `resource/virtual_machine`: Migrate VM when moving to different root resource pool. ([#931](https://github.com/hashicorp/terraform-provider-vsphere/pull/931))

## 1.13.0 (October 01, 2019)

IMPROVEMENTS:
* Add `vim_keep_alive` which sets a keepalive interval for VIM session. ([#792](https://github.com/hashicorp/terraform-provider-vsphere/pull/792))
* `resource/virtual_machine`: Mark `windows_sysprep_text` as sensitive. ([#802](https://github.com/hashicorp/terraform-provider-vsphere/pull/802))

FEATURES:
* **New Resource:** `vsphere_host` ([#836](https://github.com/hashicorp/terraform-provider-vsphere/pull/836))

BUG FIXES:
* `resource/virtual_machine`: Change the way we detect if a VM is in a vApp. ([#825](https://github.com/hashicorp/terraform-provider-vsphere/pull/825))
* Delete tags and tag_categories when they are removed. ([#801](https://github.com/hashicorp/terraform-provider-vsphere/pull/801))

## 1.12.0 (June 19, 2019)

IMPROVEMENTS:
* `resource/virtual_machine`: Allow cloning of powered on virtual machines. ([#785](https://github.com/hashicorp/terraform-provider-vsphere/pull/785))
* Add keep alive timer for VIM sessions. ([#792](https://github.com/hashicorp/terraform-provider-vsphere/pull/792))

BUG FIXES:
* `resource/virtual_machine`: Ignore validation when interpolation is not
  available. ([#784](https://github.com/hashicorp/terraform-provider-vsphere/pull/784))
* `resource/virtual_machine`: Only set vApp properties that are
  UserConfigurable. ([#751](https://github.com/hashicorp/terraform-provider-vsphere/pull/751))
* `resource/virtual_machine`: Set `network_id` to empty string when cloning a
  `virtual_machine` to a cluster that is not part of source DVS. ([#787](https://github.com/hashicorp/terraform-provider-vsphere/pull/787))

## 1.11.0 (May 09, 2019)

IMPROVEMENTS:

* Add support for importing datacenters. ([#737](https://github.com/hashicorp/terraform-provider-vsphere/pull/737))
* Document max character limit on `run_once_command_list`. ([#748](https://github.com/hashicorp/terraform-provider-vsphere/pull/748))
* Add missing ENV variable checks for acceptance tests. ([#758](https://github.com/hashicorp/terraform-provider-vsphere/pull/758))
* Switch to Terraform 0.12 SDK which is required for Terraform 0.12 support.
  This is the first release to use the 0.12 SDK required for Terraform 0.12
  support. Some provider behaviour may have changed as a result of changes made
  by the new SDK version. ([#760](https://github.com/hashicorp/terraform-provider-vsphere/pull/760)) 

## 1.10.0 (March 15, 2019)

FEATURES:

* **New Data Source:** `vsphere_folder` ([#709](https://github.com/hashicorp/terraform-provider-vsphere/pull/709))

IMPROVEMENTS:

* Update tf-vsphere-devrc.mk.example to include all environment variables ([#707](https://github.com/hashicorp/terraform-provider-vsphere/pull/707))
* Add Go Modules support ([#705](https://github.com/hashicorp/terraform-provider-vsphere/pull/705))
* Fix assorted typos in documentation
* `resource/virtual_machine`: Add support for using guest.ipAddress for older
  versions of VM Tools. ([#684](https://github.com/hashicorp/terraform-provider-vsphere/issues/684))

BUG FIXES:

* `resource/virtual_machine`: Do not set optional `ignored_guest_ips` on read ([#726](https://github.com/hashicorp/terraform-provider-vsphere/pull/726))

## 1.9.1 (January 10, 2019)

IMPROVEMENTS:

* `resource/virtual_machine`: Increase logging after old config expansion during
  diff checking ([#661](https://github.com/hashicorp/terraform-provider-vsphere/issues/661))
* `resource/virtual_machine`: Unlock `memory_reservation` from maximum when 
  `memory_reservation` is not equal to `memory`. ([#680](https://github.com/hashicorp/terraform-provider-vsphere/issues/680))

BUG FIXES:

* `resource/virtual_machine`: Return zero instead of nil for memory allocation
  and reservation values ([#655](https://github.com/hashicorp/terraform-provider-vsphere/issues/655))
* Ignore nil interfaces when converting a slice of interfaces into a slice
  of strings. ([#666](https://github.com/hashicorp/terraform-provider-vsphere/issues/666))
* `resource/virtual_machine`: Use schema for `properties` elem definition in `vapp` schema. ([#678](https://github.com/hashicorp/terraform-provider-vsphere/issues/678))

## 1.9.0 (October 31, 2018)

FEATURES:

* **New Resource:** `vsphere_vapp_entity` ([#640](https://github.com/hashicorp/terraform-provider-vsphere/issues/640))
* `resource/host_virtual_switch`: Add support for importing ([#625](https://github.com/hashicorp/terraform-provider-vsphere/issues/625))

IMPROVEMENTS:

* `resource/virtual_disk`: Update existing and add additional tests ([#635](https://github.com/hashicorp/terraform-provider-vsphere/issues/635))

BUG FIXES:

* `resource/virtual_disk`: Ignore "already exists" errors when creating
  directories on vSAN. ([#639](https://github.com/hashicorp/terraform-provider-vsphere/issues/639))
* Find tag changes when first tag is changed. ([#632](https://github.com/hashicorp/terraform-provider-vsphere/issues/632))
* `resource/virtual_machine`: Do not ForceNew when clone `timeout` is changed. ([#631](https://github.com/hashicorp/terraform-provider-vsphere/issues/631))
* `resource/virtual_machine_snapshot`: Raise error on snapshot create task
  error. ([#628](https://github.com/hashicorp/terraform-provider-vsphere/pull/628))

## 1.8.1 (September 11, 2018)

IMPROVEMENTS:

* `data/vapp_container`: Re-add `data_source_vapp_container`. ([#617](https://github.com/hashicorp/terraform-provider-vsphere/issues/617))

## 1.8.0 (September 10, 2018)

FEATURES:

* **New Data Source:** `vsphere_vapp_container` ([#610](https://github.com/hashicorp/terraform-provider-vsphere/issues/610))

BUG FIXES:

* `resource/virtual_machine`: Only relocate after create if `host_system_id` is
  set and does not match host the VM currently resides on. ([#609](https://github.com/hashicorp/terraform-provider-vsphere/issues/609))
* `resource/compute_cluster`: Return empty policy instead of trying to read
  `nil` variable when `ha_admission_control_policy` is set to `disabled`. ([#611](https://github.com/hashicorp/terraform-provider-vsphere/issues/611))
* `resource/virtual_machine`: Skip reading latency sensitivity parameters when
  LatencySensitivity is `nil`. ([#612](https://github.com/hashicorp/terraform-provider-vsphere/issues/612))
* `resource/compute_cluster`: Unset ID when the resource is not found. ([#613](https://github.com/hashicorp/terraform-provider-vsphere/issues/613))
* `resource/virtual_machine`: Skip OS specific customization checks when 
  `resource_pool_id` is not set. ([#614](https://github.com/hashicorp/terraform-provider-vsphere/issues/614))

## 1.7.0 (August 24, 2018)

FEATURES:

* **New Resource:** `vsphere_vapp_container` ([#566](https://github.com/hashicorp/terraform-provider-vsphere/issues/566))
* `resource/vsphere_virtual_machine`: Added support for bus sharing on SCSI
  adapters. ([#574](https://github.com/hashicorp/terraform-provider-vsphere/issues/574))

IMPROVEMENTS:

* `resource/vsphere_datacenter`: Added `moid` to expose the managed object ID
  because the datacenter's name is currently being used as the `id`.
  ([#575](https://github.com/hashicorp/terraform-provider-vsphere/issues/575))
* `resource/vsphere_virtual_machine`: Check if relocation is necessary after
  creation. ([#583](https://github.com/hashicorp/terraform-provider-vsphere/issues/583))

BUG FIXES:

* `resource/vsphere_virtual_machine`: The resource no longer attempts to set
  ResourceAllocation on virtual ethernet cards when the vSphere version is under 6.0. ([#579](https://github.com/hashicorp/terraform-provider-vsphere/issues/579))
* `resource/vsphere_resource_pool`: The read function is now called at the end
  of resource creation.
  ([#560](https://github.com/hashicorp/terraform-provider-vsphere/issues/560))
* Updated govmomi to v0.18. ([#600](https://github.com/hashicorp/terraform-provider-vsphere/issues/600))

## 1.6.0 (May 31, 2018)

FEATURES:

* **New Resource:** `vsphere_resource_pool` ([#535](https://github.com/hashicorp/terraform-provider-vsphere/issues/535))

IMPROVEMENTS:

* `data/vsphere_host`: Now exports the `resource_pool_id` attribute, which
  points to the root resource pool of either the standalone host, or the
  cluster's root resource pool in the event the host is a member of a cluster.
  ([#535](https://github.com/hashicorp/terraform-provider-vsphere/issues/535))

BUG FIXES:

* `resource/vsphere_virtual_machine`: Scenarios that force a new resource will
  no longer create diff mismatches when external disks are attached with the
  `attach` parameter. ([#528](https://github.com/hashicorp/terraform-provider-vsphere/issues/528))

## 1.5.0 (May 11, 2018)

FEATURES:

* **New Data Source:** `vsphere_compute_cluster` ([#492](https://github.com/hashicorp/terraform-provider-vsphere/issues/492))
* **New Resource:** `vsphere_compute_cluster` ([#487](https://github.com/hashicorp/terraform-provider-vsphere/issues/487))
* **New Resource:** `vsphere_drs_vm_override` ([#498](https://github.com/hashicorp/terraform-provider-vsphere/issues/498))
* **New Resource:** `vsphere_ha_vm_override` ([#501](https://github.com/hashicorp/terraform-provider-vsphere/issues/501))
* **New Resource:** `vsphere_dpm_host_override` ([#503](https://github.com/hashicorp/terraform-provider-vsphere/issues/503))
* **New Resource:** `vsphere_compute_cluster_vm_group` ([#506](https://github.com/hashicorp/terraform-provider-vsphere/issues/506))
* **New Resource:** `vsphere_compute_cluster_host_group` ([#508](https://github.com/hashicorp/terraform-provider-vsphere/issues/508))
* **New Resource:** `vsphere_compute_cluster_vm_host_rule` ([#511](https://github.com/hashicorp/terraform-provider-vsphere/issues/511))
* **New Resource:** `vsphere_compute_cluster_vm_dependency_rule` ([#513](https://github.com/hashicorp/terraform-provider-vsphere/issues/513))
* **New Resource:** `vsphere_compute_cluster_vm_affinity_rule` ([#515](https://github.com/hashicorp/terraform-provider-vsphere/issues/515))
* **New Resource:** `vsphere_compute_cluster_vm_anti_affinity_rule` ([#515](https://github.com/hashicorp/terraform-provider-vsphere/issues/515))
* **New Resource:** `vsphere_datastore_cluster_vm_anti_affinity_rule` ([#520](https://github.com/hashicorp/terraform-provider-vsphere/issues/520))

IMPROVEMENTS:

* `resource/vsphere_virtual_machine`: Exposed `latency_sensitivity`, which can
  be used to adjust the scheduling priority of the virtual machine for
  low-latency applications. ([#490](https://github.com/hashicorp/terraform-provider-vsphere/issues/490))
* `resource/vsphere_virtual_disk`: Introduced the `create_directories` setting,
  which tells this resource to create any parent directories in the VMDK path.
  ([#512](https://github.com/hashicorp/terraform-provider-vsphere/issues/512))

## 1.4.1 (April 23, 2018)

IMPROVEMENTS:

* `resource/vsphere_virtual_machine`: Introduced the
  `wait_for_guest_net_routable` setting, which controls whether or not the guest
  network waiter waits on an address that matches the virtual machine's
  configured default gateway. ([#470](https://github.com/hashicorp/terraform-provider-vsphere/issues/470))

BUG FIXES:

* `resource/vsphere_virtual_machine`: The resource now correctly blocks `clone`
  workflows on direct ESXi connections, where cloning is not supported. ([#476](https://github.com/hashicorp/terraform-provider-vsphere/issues/476))
* `resource/vsphere_virtual_machine`: Corrected an issue that was preventing VMs
  from being migrated from one cluster to another. ([#474](https://github.com/hashicorp/terraform-provider-vsphere/issues/474))
* `resource/vsphere_virtual_machine`: Corrected an issue where changing
  datastore information and cloning/customization parameters (which forces a new
  resource) at the same time was creating a diff mismatch after destroying the
  old virtual machine. ([#469](https://github.com/hashicorp/terraform-provider-vsphere/issues/469))
* `resource/vsphere_virtual_machine`: Corrected a crash that can come up from an
  incomplete lookup of network information during network device management.
  ([#456](https://github.com/hashicorp/terraform-provider-vsphere/issues/456))
* `resource/vsphere_virtual_machine`: Corrected some issues where some
  post-clone configuration errors were leaving the resource half-completed and
  irrecoverable without direct modification of the state. ([#467](https://github.com/hashicorp/terraform-provider-vsphere/issues/467))
* `resource/vsphere_virtual_machine`: Corrected a crash that can come up when a
  retrieved virtual machine has no lower-level configuration object in the API.
  ([#463](https://github.com/hashicorp/terraform-provider-vsphere/issues/463))
* `resource/vsphere_virtual_machine`: Fixed an issue where disk sub-resource
  configurations were not being checked for newly created disks.
  ([#481](https://github.com/hashicorp/terraform-provider-vsphere/issues/481))

## 1.4.0 (April 10, 2018)

FEATURES:

* **New Resource:** `vsphere_storage_drs_vm_override` ([#450](https://github.com/hashicorp/terraform-provider-vsphere/issues/450))
* **New Resource:** `vsphere_datastore_cluster` ([#436](https://github.com/hashicorp/terraform-provider-vsphere/issues/436))
* **New Data Source:** `vsphere_datastore_cluster` ([#437](https://github.com/hashicorp/terraform-provider-vsphere/issues/437))

IMPROVEMENTS:

* The provider now has the ability to persist sessions to disk, which can help
  when running large amounts of consecutive or concurrent Terraform operations
  at once. See the [provider
  documentation](https://www.terraform.io/docs/providers/vsphere/index.html) for
  more details. ([#422](https://github.com/hashicorp/terraform-provider-vsphere/issues/422))
* `resource/vsphere_virtual_machine`: This resource now supports import of
  resources or migrations from legacy versions of the provider (provider version
  0.4.2 or earlier) into configurations that have the `clone` block specified.
  See [Additional requirements and notes for
  importing](https://www.terraform.io/docs/providers/vsphere/r/virtual_machine.html#additional-requirements-and-notes-for-importing)
  in the resource documentation for more details. ([#460](https://github.com/hashicorp/terraform-provider-vsphere/issues/460))
* `resource/vsphere_virtual_machine`: Now supports datastore clusters. Virtual
  machines placed in a datastore cluster will use Storage DRS recommendations
  for initial placement, virtual disk creation, and migration between datastore
  clusters. Migrations made by Storage DRS outside of Terraform will no longer
  create diffs when datastore clusters are in use. ([#447](https://github.com/hashicorp/terraform-provider-vsphere/issues/447))
* `resource/vsphere_virtual_machine`: Added support for ISO transport of vApp
  properties. The resource should now behave better with virtual machines cloned
  from OVF/OVA templates that use the ISO transport to supply configuration
  settings. ([#381](https://github.com/hashicorp/terraform-provider-vsphere/issues/381))
* `resource/vsphere_virtual_machine`: Added support for client mapped CDROM
  devices. ([#421](https://github.com/hashicorp/terraform-provider-vsphere/issues/421))
* `resource/vsphere_virtual_machine`: Destroying a VM that currently has
  external disks attached should now function correctly and not give a duplicate
  UUID error. ([#442](https://github.com/hashicorp/terraform-provider-vsphere/issues/442))
* `resource/vsphere_nas_datastore`: Now supports datastore clusters. ([#439](https://github.com/hashicorp/terraform-provider-vsphere/issues/439))
* `resource/vsphere_vmfs_datastore`: Now supports datastore clusters. ([#439](https://github.com/hashicorp/terraform-provider-vsphere/issues/439))

## 1.3.3 (March 01, 2018)

IMPROVEMENTS:

* `resource/vsphere_virtual_machine`: The `moid` attribute has now be re-added
  to the resource, exporting the managed object ID of the virtual machine.
  ([#390](https://github.com/hashicorp/terraform-provider-vsphere/issues/390))

BUG FIXES:

* `resource/vsphere_virtual_machine`: Fixed a crash scenario that can happen
  when a virtual machine is deployed to a cluster that does not have any hosts,
  or under certain circumstances such an expired vCenter license. ([#414](https://github.com/hashicorp/terraform-provider-vsphere/issues/414))
* `resource/vsphere_virtual_machine`: Corrected an issue reading disk capacity
  values after a vCenter or ESXi upgrade. ([#405](https://github.com/hashicorp/terraform-provider-vsphere/issues/405))
* `resource/vsphere_virtual_machine`: Opaque networks, such as those coming from
  NSX, should now be able to be correctly added as networks for virtual
  machines. ([#398](https://github.com/hashicorp/terraform-provider-vsphere/issues/398))

## 1.3.2 (February 07, 2018)

BUG FIXES:

* `resource/vsphere_virtual_machine`: Changed the update implemented in ([#377](https://github.com/hashicorp/terraform-provider-vsphere/issues/377))
  to use a local filter implementation. This corrects situations where virtual
  machines in inventory with orphaned or otherwise corrupt configurations were
  interfering with UUID searches, creating erroneous duplicate UUID errors. This
  fix applies to vSphere 6.0 and lower only. vSphere 6.5 was not affected.
  ([#391](https://github.com/hashicorp/terraform-provider-vsphere/issues/391))

## 1.3.1 (February 01, 2018)

BUG FIXES:

* `resource/vsphere_virtual_machine`: Looking up templates by their UUID now
  functions correctly for vSphere 6.0 and earlier. ([#377](https://github.com/hashicorp/terraform-provider-vsphere/issues/377))

## 1.3.0 (January 26, 2018)

BREAKING CHANGES:

* The `vsphere_virtual_machine` resource now has a new method of identifying
  virtual disk sub-resources, via the `label` attribute. This replaces the
  `name` attribute, which has now been marked as deprecated and will be removed
  in the next major version (2.0.0). Further to this, there is a `path`
  attribute that now must also be supplied for external disks. This has lifted
  several virtual disk-related cloning and migration restrictions, in addition
  to changing requirements for importing. See the [resource
  documentation](https://www.terraform.io/docs/providers/vsphere/r/virtual_machine.html)
  for usage details.

IMPROVEMENTS:

* `resource/vsphere_virtual_machine`: Fixed an issue where certain changes
  happening at the same time (such as a disk resize along with a change of SCSI
  type) were resulting in invalid device change operations. ([#371](https://github.com/hashicorp/terraform-provider-vsphere/issues/371))
* `resource/vsphere_virtual_machine`: Introduced the `label` argument, which
  allows one to address a virtual disk independent of its VMDK file name and
  position on the SCSI bus. ([#363](https://github.com/hashicorp/terraform-provider-vsphere/issues/363))
* `resource/vsphere_virtual_machine`: Introduced the `path` argument, which
  replaces the `name` attribute for supplying the path for externally attached
  disks supplied with `attach = true`, and is otherwise a computed attribute
  pointing to the current path of any specific virtual disk. ([#363](https://github.com/hashicorp/terraform-provider-vsphere/issues/363))
* `resource/vsphere_virtual_machine`: Introduced the `uuid` attribute, a new
  computed attribute that allows the tracking of a disk independent of its
  current position on the SCSI bus. This is used in all scenarios aside from
  freshly-created or added virtual disks. ([#363](https://github.com/hashicorp/terraform-provider-vsphere/issues/363))
* `resource/vsphere_virtual_machine`: The virtual disk `name` argument is now
  deprecated and will be removed from future releases. It no longer dictates the
  name of non-attached VMDK files and serves as an alias to the now-split `label`
  and `path` attributes. ([#363](https://github.com/hashicorp/terraform-provider-vsphere/issues/363))
* `resource/vsphere_virtual_machine`: Cloning no longer requires you to choose a
  disk label (name) that matches the name of the VM. ([#363](https://github.com/hashicorp/terraform-provider-vsphere/issues/363))
* `resource/vsphere_virtual_machine`: Storage vMotion can now be performed on
  renamed virtual machines. ([#363](https://github.com/hashicorp/terraform-provider-vsphere/issues/363))
* `resource/vsphere_virtual_machine`: Storage vMotion no longer cares what your
  disks are labeled (named), and will not block migrations based on the naming
  criteria added after 1.1.1. ([#363](https://github.com/hashicorp/terraform-provider-vsphere/issues/363))
* `resource/vsphere_virtual_machine`: Storage vMotion now works on linked
  clones. ([#363](https://github.com/hashicorp/terraform-provider-vsphere/issues/363))
* `resource/vsphere_virtual_machine`: The import restrictions for virtual disks
  have changed, and rather than ensuring that disk `name` arguments match a
  certain convention, `label` is now expected to match a convention of `diskN`,
  where N is the disk number, ordered by the disk's position on the SCSI bus.
  Importing to a configuration still using `name` to address disks is no longer
  supported. ([#363](https://github.com/hashicorp/terraform-provider-vsphere/issues/363))
* `resource/vsphere_virtual_machine`: Now supports setting vApp properties that
  usually come from an OVF/OVA template or virtual appliance. ([#303](https://github.com/hashicorp/terraform-provider-vsphere/issues/303))

## 1.2.0 (January 11, 2018)

FEATURES:

* **New Resource:** `vsphere_custom_attribute` ([#229](https://github.com/hashicorp/terraform-provider-vsphere/issues/229))
* **New Data Source:** `vsphere_custom_attribute` ([#229](https://github.com/hashicorp/terraform-provider-vsphere/issues/229))

IMPROVEMENTS:

* All vSphere provider resources that are capable of doing so now support custom
  attributes. Check the documentation of any specific resource for more details!
  ([#229](https://github.com/hashicorp/terraform-provider-vsphere/issues/229))
* `resource/vsphere_virtual_machine`: The resource will now disallow a disk's
  `name` coming from a value that is still unavailable at plan time (such as a
  computed value from a resource). ([#329](https://github.com/hashicorp/terraform-provider-vsphere/issues/329))

BUG FIXES:

* `resource/vsphere_virtual_machine`: Fixed an issue that was causing crashes
  when working with virtual machines or templates when no network interface was
  occupying the first available device slot on the PCI bus. ([#344](https://github.com/hashicorp/terraform-provider-vsphere/issues/344))

## 1.1.1 (December 14, 2017)

IMPROVEMENTS:

* `resource/vsphere_virtual_machine`: Network interface resource allocation
  options are now restricted to vSphere 6.0 and higher, as they are unsupported
  on vSphere 5.5. ([#322](https://github.com/hashicorp/terraform-provider-vsphere/issues/322))
* `resource/vsphere_virtual_machine`: Resources that were deleted outside of
  Terraform will now be marked as gone in the state, causing them to be
  re-created during the next apply. ([#321](https://github.com/hashicorp/terraform-provider-vsphere/issues/321))
* `resource/vsphere_virtual_machine`: Added some restrictions to storage vMotion
  to cover some currently un-supported scenarios that were still allowed,
  leading to potentially dangerous situations or invalid post-application
  states. ([#319](https://github.com/hashicorp/terraform-provider-vsphere/issues/319))
* `resource/vsphere_virtual_machine`: The resource now treats disks that it does
  not recognize at a known device address as orphaned, and will set
  `keep_on_remove` to safely remove them. ([#317](https://github.com/hashicorp/terraform-provider-vsphere/issues/317))
* `resource/vsphere_virtual_machine`: The resource now attempts to detect unsafe
  disk deletion scenarios that can happen from the renaming of a virtual machine
  in situations where the VM and disk names may share a common variable. The
  provider will block such operations from proceeding. ([#305](https://github.com/hashicorp/terraform-provider-vsphere/issues/305))

## 1.1.0 (December 07, 2017)

BREAKING CHANGES:

* The `vsphere_virtual_machine` _data source_ has a new sub-resource attribute
  for disk information, named `disks`. This takes the place of `disk_sizes`,
  which has been moved to a `size` attribute within this new sub-resource, and
  also contains information about the discovered disks' `eagerly_scrub` and
  `thin_provisioned` settings. This is to facilitate the ability to discover all
  settings that could cause issues when cloning virtual machines.

To transition to the new syntax, any `disk` sub-resource in a
`vsphere_virtual_machine` resource that depends on a syntax such as:

```
resource "vsphere_virtual_machine" "vm" {
  ...

  disk {
    name = "terraform-test.vmdk"
    size = "${data.vsphere_virtual_machine.template.disk_sizes[0]}"
  }
}
```

Should be changed to:

```
resource "vsphere_virtual_machine" "vm" {
  ...

  disk {
    name = "terraform-test.vmdk"
    size = "${data.vsphere_virtual_machine.template.disks.0.size}"
  }
}
```

If you are using `linked_clone`, add the new settings for `eagerly_scrub` and
`thin_provisioned`:

```
resource "vsphere_virtual_machine" "vm" {
  ...

  disk {
    name             = "terraform-test.vmdk"
    size             = "${data.vsphere_virtual_machine.template.disks.0.size}"
    eagerly_scrub    = "${data.vsphere_virtual_machine.template.disks.0.eagerly_scrub}"
    thin_provisioned = "${data.vsphere_virtual_machine.template.disks.0.thin_provisioned}"
  }
}
```

For a more complete example, see the [cloning and customization
example](https://www.terraform.io/docs/providers/vsphere/r/virtual_machine.html#cloning-and-customization-example)
in the documentation.

BUG FIXES:

* `resource/vsphere_virtual_machine`: Fixed a bug with NIC device assignment
  logic that was causing a crash when adding more than 3 NICs to a VM. ([#280](https://github.com/hashicorp/terraform-provider-vsphere/issues/280))
* `resource/vsphere_virtual_machine`: CDROM devices on cloned virtual machines
  are now connected properly on power on. ([#278](https://github.com/hashicorp/terraform-provider-vsphere/issues/278))
* `resource/vsphere_virtual_machine`: Tightened the pre-clone checks for virtual
  disks to ensure that the size and disk types are the same between the template
  and the created virtual machine's configuration. ([#277](https://github.com/hashicorp/terraform-provider-vsphere/issues/277))

## 1.0.3 (December 06, 2017)

BUG FIXES:

* `resource/vsphere_virtual_machine`: Fixed an issue in the post-clone process
  when a CDROM device exists in configuration. ([#276](https://github.com/hashicorp/terraform-provider-vsphere/issues/276))

## 1.0.2 (December 05, 2017)

BUG FIXES:

* `resource/vsphere_virtual_machine`: Fixed issues related to correct processing
  VM templates with no network interfaces, or fewer network interfaces than the
  amount that will ultimately end up in configuration. ([#269](https://github.com/hashicorp/terraform-provider-vsphere/issues/269))
* `resource/vsphere_virtual_machine`: Version comparison logic now functions
  correctly to properly disable certain features when using older versions of
  vSphere. ([#272](https://github.com/hashicorp/terraform-provider-vsphere/issues/272))

## 1.0.1 (December 02, 2017)

BUG FIXES:

* `resource/vsphere_virtual_machine`: Corrected an issue that was preventing the
  use of this resource on standalone ESXi. ([#263](https://github.com/hashicorp/terraform-provider-vsphere/issues/263))
* `data/vsphere_resource_pool`: This data source now works as documented on
  standalone ESXi. ([#263](https://github.com/hashicorp/terraform-provider-vsphere/issues/263))

## 1.0.0 (December 01, 2017)

BREAKING CHANGES:

* The `vsphere_virtual_machine` resource has received a major update and change
  to its interface. See the documentation for the resource for full details,
  including information on things to consider while migrating the new version of
  the resource.

FEATURES:

* **New Data Source:** `vsphere_resource_pool` ([#244](https://github.com/hashicorp/terraform-provider-vsphere/issues/244))
* **New Data Source:** `vsphere_datastore` ([#244](https://github.com/hashicorp/terraform-provider-vsphere/issues/244))
* **New Data Source:** `vsphere_virtual_machine` ([#244](https://github.com/hashicorp/terraform-provider-vsphere/issues/244))

IMPROVEMENTS:

* `resource/vsphere_virtual_machine`: The distinct VM workflows are now better
  defined: all cloning options are now contained within a `clone` sub-resource,
  with customization being a `customize` sub-resource off of that. Absence of
  the `clone` sub-resource means no cloning or customization will occur.
  ([#244](https://github.com/hashicorp/terraform-provider-vsphere/issues/244))
* `resource/vsphere_virtual_machine`: Nearly all customization options have now
  been exposed. Magic values such as hostname and DNS defaults have been
  removed, with some of these options now being required values depending on the
  OS being customized. ([#244](https://github.com/hashicorp/terraform-provider-vsphere/issues/244))
* `resource/vsphere_virtual_machine`: Device management workflows have been
  greatly improved, exposing more options and fixing several bugs. ([#244](https://github.com/hashicorp/terraform-provider-vsphere/issues/244))
* `resource/vsphere_virtual_machine`: Added support for CPU and memory hot-plug.
  Several other VM reconfiguration operations are also supported while the VM is
  powered on, guest type and VMware tools permitting in some cases. ([#244](https://github.com/hashicorp/terraform-provider-vsphere/issues/244))
* `resource/vsphere_virtual_machine`: The resource now supports both host and
  storage vMotion. Virtual machines can now be moved between hosts, clusters,
  resource pools, and datastores. Individual disks can be pinned to a single
  datastore with a VM located in another. ([#244](https://github.com/hashicorp/terraform-provider-vsphere/issues/244))
* `resource/vsphere_virtual_machine`: The resource now supports import. ([#244](https://github.com/hashicorp/terraform-provider-vsphere/issues/244))
* `resource/vsphere_virtual_machine`: Several other minor improvements, see
  documentation for more details. ([#244](https://github.com/hashicorp/terraform-provider-vsphere/issues/244))

BUG FIXES:

* `resource/vsphere_virtual_machine`: Several long-standing issues have been fixed,
  namely surrounding virtual disk and network device management. ([#244](https://github.com/hashicorp/terraform-provider-vsphere/issues/244))
* `resource/vsphere_host_virtual_switch`: This resource now correctly supports a
  configuration with no NICs. ([#256](https://github.com/hashicorp/terraform-provider-vsphere/issues/256))
* `data/vsphere_network`: No longer restricted to being used on vCenter. ([#248](https://github.com/hashicorp/terraform-provider-vsphere/issues/248))

## 0.4.2 (October 13, 2017)

FEATURES:

* **New Data Source:** `vsphere_network` ([#201](https://github.com/hashicorp/terraform-provider-vsphere/issues/201))
* **New Data Source:** `vsphere_distributed_virtual_switch` ([#170](https://github.com/hashicorp/terraform-provider-vsphere/issues/170))
* **New Resource:** `vsphere_distributed_port_group` ([#189](https://github.com/hashicorp/terraform-provider-vsphere/issues/189))
* **New Resource:** `vsphere_distributed_virtual_switch` ([#188](https://github.com/hashicorp/terraform-provider-vsphere/issues/188))

IMPROVEMENTS:

* resource/vsphere_virtual_machine: The customization waiter is now tunable
  through the `wait_for_customization_timeout` argument. The timeout can be
  adjusted or the waiter can be disabled altogether. ([#199](https://github.com/hashicorp/terraform-provider-vsphere/issues/199))
* resource/vsphere_virtual_machine: `domain` now acts as a default for
  `dns_suffixes` if the latter is not defined, setting the value in `domain` as
  a search domain in the customization specification. `vsphere.local` is not
  used as a last resort only. ([#185](https://github.com/hashicorp/terraform-provider-vsphere/issues/185))
* resource/vsphere_virtual_machine: Expose the `adapter_type` parameter to allow
  the control of the network interface type. This is currently restricted to
  `vmxnet3` and `e1000` but offers more control than what was available before,
  and more interface types will follow in later versions of the provider.
  ([#193](https://github.com/hashicorp/terraform-provider-vsphere/issues/193))

BUG FIXES:

* resource/vsphere_virtual_machine: Fixed a regression with network discovery
  that was causing Terraform to crash while the VM was in a powered off state.
  ([#198](https://github.com/hashicorp/terraform-provider-vsphere/issues/198))
* All resources that can use tags will now properly remove their tags completely
  (or remove any out-of-band added tags) when the `tags` argument is not present
  in configuration. ([#196](https://github.com/hashicorp/terraform-provider-vsphere/issues/196))

## 0.4.1 (October 02, 2017)

BUG FIXES:

* resource/vsphere_folder: Migration of state from a version of this resource
  before v0.4.0 now works correctly. ([#187](https://github.com/hashicorp/terraform-provider-vsphere/issues/187))

## 0.4.0 (September 29, 2017)

BREAKING CHANGES:

* The `vsphere_folder` resource has been re-written, and its configuration is
  significantly different. See the [resource
  documentation](https://www.terraform.io/docs/providers/vsphere/r/folder.html)
  for more details. Existing state will be migrated. ([#179](https://github.com/hashicorp/terraform-provider-vsphere/issues/179))

FEATURES:

* **New Data Source:** `vsphere_tag` ([#171](https://github.com/hashicorp/terraform-provider-vsphere/issues/171))
* **New Data Source:** `vsphere_tag_category` ([#167](https://github.com/hashicorp/terraform-provider-vsphere/issues/167))
* **New Resoruce:** `vsphere_tag` ([#171](https://github.com/hashicorp/terraform-provider-vsphere/issues/171))
* **New Resoruce:** `vsphere_tag_category` ([#164](https://github.com/hashicorp/terraform-provider-vsphere/issues/164))

IMPROVEMENTS:

* resource/vsphere_folder: You can now create any kind of folder with this
  resource, not just virtual machine folders. ([#179](https://github.com/hashicorp/terraform-provider-vsphere/issues/179))
* resource/vsphere_folder: Now supports tags. ([#179](https://github.com/hashicorp/terraform-provider-vsphere/issues/179))
* resource/vsphere_folder: Now supports import. ([#179](https://github.com/hashicorp/terraform-provider-vsphere/issues/179))
* resource/vsphere_datacenter: Tags can now be applied to datacenters. ([#177](https://github.com/hashicorp/terraform-provider-vsphere/issues/177))
* resource/vsphere_nas_datastore: Tags can now be applied to NAS datastores.
  ([#176](https://github.com/hashicorp/terraform-provider-vsphere/issues/176))
* resource/vsphere_vmfs_datastore: Tags can now be applied to VMFS datastores.
  ([#176](https://github.com/hashicorp/terraform-provider-vsphere/issues/176))
* resource/vsphere_virtual_machine: Tags can now be applied to virtual machines.
  ([#175](https://github.com/hashicorp/terraform-provider-vsphere/issues/175))
* resource/vsphere_virtual_machine: Adjusted the customization timeout to 10
  minutes ([#168](https://github.com/hashicorp/terraform-provider-vsphere/issues/168))

BUG FIXES:

* resource/vsphere_virtual_machine: This resource can now be used with networks
  with unescaped slashes in its network name. ([#181](https://github.com/hashicorp/terraform-provider-vsphere/issues/181))
* resource/vsphere_virtual_machine: Fixed a crash where virtual NICs were
  created with networks backed by a 3rd party hardware VDS. ([#181](https://github.com/hashicorp/terraform-provider-vsphere/issues/181))
* resource/vsphere_virtual_machine: Fixed crashes and spurious diffs that were
  caused by errors in the code that associates the default gateway with its
  correct network device during refresh. ([#180](https://github.com/hashicorp/terraform-provider-vsphere/issues/180))

## 0.3.0 (September 14, 2017)

BREAKING CHANGES:

* `vsphere_virtual_machine` now waits on a _routeable_ IP address by default,
  and does not wait when running `terraform plan`, `terraform refresh`, or
  `terraform destroy`. There is also now a timeout of 5 minutes, after which
  `terraform apply` will fail with an error. Note that the apply may not fail
  exactly on the 5 minute mark. The network waiter can be disabled completely by
  setting `wait_for_guest_net` to `false`. ([#158](https://github.com/hashicorp/terraform-provider-vsphere/issues/158))

FEATURES:

* **New Resource:** `vsphere_virtual_machine_snapshot` ([#107](https://github.com/hashicorp/terraform-provider-vsphere/issues/107))

IMPROVEMENTS:

* resource/vsphere_virtual_machine: Virtual machine power state is now enforced.
  Terraform will trigger a diff if the VM is powered off or suspended, and power
  it back on during the next apply. ([#152](https://github.com/hashicorp/terraform-provider-vsphere/issues/152))

BUG FIXES:

* resource/vsphere_virtual_machine: Fixed customization behavior to watch
  customization events for success, rather than returning immediately when the
  `CustomizeVM` task returns. This is especially important during Windows
  customization where a large part of the customization task involves
  out-of-band configuration through Sysprep. ([#158](https://github.com/hashicorp/terraform-provider-vsphere/issues/158))

## 0.2.2 (September 07, 2017)

FEATURES:

* **New Resource:** `vsphere_nas_datastore` ([#149](https://github.com/hashicorp/terraform-provider-vsphere/issues/149))
* **New Resource:** `vsphere_vmfs_datastore` ([#142](https://github.com/hashicorp/terraform-provider-vsphere/issues/142))
* **New Data Source:** `vsphere_vmfs_disks` ([#141](https://github.com/hashicorp/terraform-provider-vsphere/issues/141))

## 0.2.1 (August 31, 2017)

FEATURES:

* **New Resource:** `vsphere_host_port_group` ([#139](https://github.com/hashicorp/terraform-provider-vsphere/issues/139))
* **New Resource:** `vsphere_host_virtual_switch` ([#138](https://github.com/hashicorp/terraform-provider-vsphere/issues/138))
* **New Data Source:** `vsphere_datacenter` ([#144](https://github.com/hashicorp/terraform-provider-vsphere/issues/144))
* **New Data Source:** `vsphere_host` ([#146](https://github.com/hashicorp/terraform-provider-vsphere/issues/146))

IMPROVEMENTS:

* resource/vsphere_virtual_machine: Allow customization of hostname ([#79](https://github.com/hashicorp/terraform-provider-vsphere/issues/79))

BUG FIXES:

* resource/vsphere_virtual_machine: Fix IPv4 address mapping issues causing
  spurious diffs, in addition to IPv6 normalization issues that can lead to spurious
  diffs as well. ([#128](https://github.com/hashicorp/terraform-provider-vsphere/issues/128))

## 0.2.0 (August 23, 2017)

BREAKING CHANGES:

* resource/vsphere_virtual_disk: Default adapter type is now `lsiLogic`,
  changed from `ide`. ([#94](https://github.com/hashicorp/terraform-provider-vsphere/issues/94))

FEATURES:

* **New Resource:** `vsphere_datacenter` ([#126](https://github.com/hashicorp/terraform-provider-vsphere/issues/126))
* **New Resource:** `vsphere_license` ([#110](https://github.com/hashicorp/terraform-provider-vsphere/issues/110))

IMPROVEMENTS:

* resource/vsphere_virtual_machine: Add annotation argument ([#111](https://github.com/hashicorp/terraform-provider-vsphere/issues/111))

BUG FIXES:

* Updated [govmomi](https://github.com/vmware/govmomi) to v0.15.0 ([#114](https://github.com/hashicorp/terraform-provider-vsphere/issues/114))
* Updated network interface discovery behaviour in refresh. [[#129](https://github.com/hashicorp/terraform-provider-vsphere/issues/129)]. This fixes
  several reported bugs - see the PR for references!

## 0.1.0 (June 20, 2017)

NOTES:

* Same functionality as that of Terraform 0.9.8. Repacked as part of [Provider Splitout](https://www.hashicorp.com/blog/upcoming-provider-changes-in-terraform-0-10/)<|MERGE_RESOLUTION|>--- conflicted
+++ resolved
@@ -1,12 +1,8 @@
-<<<<<<< HEAD
-
-## 1.24.4 (UNRELEASED)
+## 1.27.0 (UNRELEASED)
 
 IMPROVEMENTS:
 * `resource/vm`: Added `replace_trigger` to support replacement of vms based external changes such as cloud_init ([#1190](https://github.com/hashicorp/terraform-provider-vsphere/issues/1190))
 
-## 1.24.3 (December 14, 2020)´
-=======
 ## 1.26.0 (April 20, 2021)
 
 BUG FIXES:
@@ -32,7 +28,6 @@
 * `provider`: Bump Go to version 1.16. ([#1365](https://github.com/hashicorp/terraform-provider-vsphere/pull/1365))
 
 ## 1.24.3 (December 14, 2020)
->>>>>>> 37fd52c4
 
 BUG FIXES:
 * `resource/vm`: Support for no disks in config ([#1241](https://github.com/hashicorp/terraform-provider-vsphere/pull/1241))
